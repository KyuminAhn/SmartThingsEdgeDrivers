--- conflicted
+++ resolved
@@ -91,8 +91,4 @@
 "Smart co sensor",海曼智能一氧化碳传感器
 "Siterwell Door Window Sensor",赛特威尔门窗检测传感器
 "Siterwell Smart Carbon Monoxide Alarm",赛特威尔智能CO报警器
-<<<<<<< HEAD
 "Zemismart M6 Hub",Zemismart M6 网关
-=======
-"Zemismart M6 Hub",Zemismart M6 网关
->>>>>>> 4c804708
